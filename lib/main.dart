--- conflicted
+++ resolved
@@ -66,25 +66,9 @@
 void main() async {
   WidgetsFlutterBinding.ensureInitialized();
   
-  // Initialize Firebase
-  await Firebase.initializeApp(
-    options: DefaultFirebaseOptions.currentPlatform,
-  );
-
   // Set up error handling
   _setupErrorHandling();
-  if (kIsWeb) {
-    runApp(MaterialApp(
-      localizationsDelegates: AppLocalizations.localizationsDelegates,
-      supportedLocales: AppLocalizations.supportedLocales,
-      home: const Scaffold(
-        body: Center(child: Text('It works!')),
-      ),
-    ));
-  } else {
-    await originalMain();
-  }
-
+  
   // Environment variables are now loaded via --dart-define-from-file=.env
   if (kDebugMode) {
     debugPrint('Environment variables loaded via --dart-define-from-file');
@@ -319,17 +303,6 @@
         ],
         child: Consumer<ThemeProvider>(
           builder: (context, themeProvider, child) {
-<<<<<<< HEAD
-            return MaterialApp(
-          navigatorKey: navigatorKey,
-          title: AppStrings.appName,
-          theme: AppTheme.lightTheme,
-          darkTheme: AppTheme.darkTheme,
-          themeMode: themeProvider.themeMode,
-          localizationsDelegates: AppLocalizations.localizationsDelegates,
-          supportedLocales: AppLocalizations.supportedLocales,
-          builder: (context, child) => child ?? const SizedBox.shrink(),
-=======
             return DynamicColorBuilder(
               builder: (lightDynamic, darkDynamic) {
                 final lightScheme =
@@ -344,6 +317,8 @@
                   highContrastTheme: AppTheme.highContrastTheme,
                   highContrastDarkTheme: AppTheme.highContrastDarkTheme,
                   themeMode: themeProvider.themeMode,
+                  localizationsDelegates: AppLocalizations.localizationsDelegates,
+                  supportedLocales: AppLocalizations.supportedLocales,
                   builder: (context, child) {
                     final mediaQuery = MediaQuery.of(context);
                     final scale = mediaQuery.textScaleFactor.clamp(1.0, 2.0) as double;
@@ -352,7 +327,6 @@
                       child: child ?? const SizedBox.shrink(),
                     );
                   },
->>>>>>> 2baca422
           
           // ADD ROUTE DEFINITIONS:
           routes: {
