import 'dart:io';
import 'package:flutter/material.dart';
import 'package:flutter/services.dart';
import 'package:provider/provider.dart';
import 'package:url_launcher/url_launcher.dart';
import 'package:package_info_plus/package_info_plus.dart';
import '../l10n/app_localizations.dart';
import '../services/premium_service.dart';
import '../services/ad_service.dart';
import 'package:intl/intl.dart';
import '../services/storage_service.dart';
import '../services/enhanced_storage_service.dart';
import '../services/analytics_service.dart';
import '../services/google_drive_service.dart';
import '../services/navigation_settings_service.dart';
import '../utils/constants.dart';
import '../utils/app_version.dart';
import '../utils/developer_config.dart';
import '../widgets/animations/settings_animations.dart';
import 'premium_features_screen.dart';
import 'theme_settings_screen.dart';
import 'waste_dashboard_screen.dart';
import 'legal_document_screen.dart';
import 'offline_mode_settings_screen.dart';
import 'data_export_screen.dart';
import 'navigation_demo_screen.dart';
import 'modern_ui_showcase_screen.dart';
import 'auth_screen.dart';
import 'notification_settings_screen.dart';
import 'package:firebase_crashlytics/firebase_crashlytics.dart';
import '../services/cloud_storage_service.dart';
import '../services/firebase_cleanup_service.dart';


class SettingsScreen extends StatefulWidget {
  const SettingsScreen({super.key});

  @override
  State<SettingsScreen> createState() => _SettingsScreenState();
}

class _SettingsScreenState extends State<SettingsScreen> {
  bool _showDeveloperOptions = false;
  bool _isGoogleSyncEnabled = false;
  DateTime? _lastCloudSync;

  @override
  void initState() {
    super.initState();
    _loadGoogleSyncSetting();
  }

  @override
  Widget build(BuildContext context) {
    final l10n = AppLocalizations.of(context)!;
    final premiumService = Provider.of<PremiumService>(context);
    final storageService = Provider.of<StorageService>(context);
    final adService = Provider.of<AdService>(context, listen: false);
    final analyticsService = Provider.of<AnalyticsService>(context, listen: false);
    final googleDriveService = Provider.of<GoogleDriveService>(context, listen: false);
    
    // Set context for ads
    adService.setInClassificationFlow(false);
    adService.setInEducationalContent(false);
    adService.setInSettings(true);

    return Scaffold(
      appBar: AppBar(
        title: Text(l10n.settingsTitle),
        actions: [
          // Only show developer mode toggle when developer features are enabled
          if (DeveloperConfig.canShowDeveloperOptions)
            IconButton(
              icon: Icon(
                _showDeveloperOptions ? Icons.developer_mode : Icons.developer_mode_outlined,
                color: _showDeveloperOptions ? Colors.yellow : Colors.white,
              ),
              onPressed: () {
                setState(() {
                  _showDeveloperOptions = !_showDeveloperOptions;
                });
              },
              tooltip: 'Toggle Developer Mode',
            ),
        ],
      ),
      body: ListView(
        children: [
          // Account Section Header
          Padding(
            padding: const EdgeInsets.fromLTRB(16, 16, 16, 8),
            child: Text(
              l10n.accountSection,
              style: Theme.of(context).textTheme.titleMedium?.copyWith(
                fontWeight: FontWeight.bold,
                color: Theme.of(context).colorScheme.primary,
              ),
            ),
          ),
          
          // Sign Out / Switch Account - Moved to top for better accessibility
          Card(
            margin: const EdgeInsets.symmetric(horizontal: 16, vertical: 4),
            child: FutureBuilder<bool>(
              future: googleDriveService.isSignedIn(),
              builder: (context, snapshot) {
                final isSignedIn = snapshot.data ?? false;
                
                return ListTile(
                  leading: Container(
                    padding: const EdgeInsets.all(8),
                    decoration: BoxDecoration(
                      color: isSignedIn ? Colors.red.withValues(alpha: 0.1) : Colors.blue.withValues(alpha: 0.1),
                      borderRadius: BorderRadius.circular(8),
                    ),
                    child: Icon(
                      isSignedIn ? Icons.logout : Icons.login,
                      color: isSignedIn ? Colors.red : Colors.blue,
                    ),
                  ),
                  title: Text(
                    isSignedIn ? l10n.signOut : l10n.switchToGoogle,
                    style: TextStyle(
                      fontWeight: FontWeight.w500,
                      color: isSignedIn ? Colors.red : Colors.blue,
                    ),
                  ),
                  subtitle: Text(
                    isSignedIn 
                        ? l10n.signOutSubtitle
                        : l10n.guestModeSubtitle,
                  ),
                  trailing: Icon(
                    Icons.chevron_right,
                    color: isSignedIn ? Colors.red : Colors.blue,
                  ),
                  onTap: () => _handleAccountAction(context, isSignedIn, googleDriveService),
                );
              },
            ),
          ),
          
          const SizedBox(height: 16),
          
          // Premium Features Section
          Padding(
            padding: const EdgeInsets.fromLTRB(16, 0, 16, 8),
            child: Text(
              l10n.premiumSection,
              style: Theme.of(context).textTheme.titleMedium?.copyWith(
                fontWeight: FontWeight.bold,
                color: Theme.of(context).colorScheme.primary,
              ),
            ),
          ),
          
          Card(
            margin: const EdgeInsets.symmetric(horizontal: 16, vertical: 4),
            child: ListTile(
              leading: Container(
                padding: const EdgeInsets.all(8),
                decoration: BoxDecoration(
                  color: Colors.amber.withValues(alpha: 0.1),
                  borderRadius: BorderRadius.circular(8),
                ),
                child: const Icon(Icons.workspace_premium, color: Colors.amber),
              ),
              title: Text(
                l10n.premiumFeatures,
                style: const TextStyle(fontWeight: FontWeight.w500),
              ),
              subtitle: Text(l10n.premiumFeaturesSubtitle),
              trailing: const Icon(Icons.chevron_right),
              onTap: () {
                Navigator.push(
                  context,
                  MaterialPageRoute(
                    builder: (context) => const PremiumFeaturesScreen(),
                  ),
                );
              },
            ),
          ),
          
          const SizedBox(height: 16),
          
          // App Settings Section Header
          Padding(
            padding: const EdgeInsets.fromLTRB(16, 0, 16, 8),
            child: Text(
              l10n.appSettingsSection,
              style: Theme.of(context).textTheme.titleMedium?.copyWith(
                fontWeight: FontWeight.bold,
                color: Theme.of(context).colorScheme.primary,
              ),
            ),
          ),

          // Developer Options Section (Secure Debug Only)
          if (DeveloperConfig.canShowDeveloperOptions && _showDeveloperOptions) ...[
            Container(
              color: Colors.yellow.shade50,
              padding: const EdgeInsets.all(8),
              child: Column(
                crossAxisAlignment: CrossAxisAlignment.start,
                children: [
                  Padding(
                    padding: const EdgeInsets.all(8.0),
                    child: Row(
                      children: [
                        const Icon(Icons.bug_report, color: Colors.orange),
                        const SizedBox(width: 8),
                        const Text(
                          'DEVELOPER OPTIONS',
                          style: TextStyle(
                            fontWeight: FontWeight.bold,
                            color: Colors.orange,
                          ),
                        ),
                        const Spacer(),
                        TextButton(
                          onPressed: () async {
                            await premiumService.resetPremiumFeatures();
                            if (mounted) {
                              ScaffoldMessenger.of(context).showSnackBar(
                                const SnackBar(content: Text('All premium features reset')),
                              );
                            }
                          },
                          child: const Text('Reset All'),
                        ),
                      ],
                    ),
                  ),
                  const Padding(
                    padding: EdgeInsets.symmetric(horizontal: 16.0),
                    child: Text(
                      'Toggle features for testing',
                      style: TextStyle(
                        fontSize: 14,
                        color: Colors.grey,
                      ),
                    ),
                  ),
                  const SizedBox(height: 8),
                  _buildTestModeFeature(
                    context,
                    'Remove Ads',
                    'remove_ads',
                    premiumService,
                  ),
                  _buildTestModeFeature(
                    context,
                    'Theme Customization',
                    'theme_customization',
                    premiumService,
                  ),
                  _buildTestModeFeature(
                    context,
                    'Offline Mode',
                    'offline_mode',
                    premiumService,
                  ),
                  _buildTestModeFeature(
                    context,
                    'Advanced Analytics',
                    'advanced_analytics',
                    premiumService,
                  ),
                  _buildTestModeFeature(
                    context,
                    'Data Export',
                    'export_data',
                    premiumService,
                  ),
                  // Crash test button (secure debug only)
                  if (DeveloperConfig.canShowCrashTest) ...[
                    const SizedBox(height: 16),
                    ElevatedButton.icon(
                      icon: const Icon(Icons.warning, color: Colors.red),
                      label: const Text('Force Crash (Crashlytics Test)', style: TextStyle(color: Colors.red)),
                      style: ElevatedButton.styleFrom(
                        backgroundColor: Colors.white,
                        foregroundColor: Colors.red,
                        side: const BorderSide(color: Colors.red),
                      ),
                      onPressed: () {
                        FirebaseCrashlytics.instance.crash();
                      },
                    ),
                    const SizedBox(height: 8),
                  ],
                  // Factory reset button (secure debug only)
                  if (DeveloperConfig.canShowFactoryReset)
                    ElevatedButton.icon(
                      icon: const Icon(Icons.restore, color: Colors.orange),
                      label: const Text('Reset Full Data (Factory Reset)', style: TextStyle(color: Colors.orange)),
                      style: ElevatedButton.styleFrom(
                        backgroundColor: Colors.white,
                        foregroundColor: Colors.orange,
                        side: const BorderSide(color: Colors.orange),
                      ),
                      onPressed: () {
                        _showFactoryResetDialog(context, storageService, analyticsService, premiumService);
                      },
                    ),
                  // Firebase cleanup button (debug only)
                  const SizedBox(height: 8),
                  ElevatedButton.icon(
                    icon: const Icon(Icons.cloud_off, color: Colors.red),
                    label: const Text('Clear Firebase Data (Fresh Install)', style: TextStyle(color: Colors.red)),
                    style: ElevatedButton.styleFrom(
                      backgroundColor: Colors.white,
                      foregroundColor: Colors.red,
                      side: const BorderSide(color: Colors.red),
                    ),
                    onPressed: () {
                      _showFirebaseCleanupDialog(context);
                    },
                  ),
                  // Migration button for updating old classifications
                  const SizedBox(height: 8),
                  ElevatedButton.icon(
                    icon: const Icon(Icons.update, color: Colors.green),
                    label: const Text('Migrate Old Classifications', style: TextStyle(color: Colors.green)),
                    style: ElevatedButton.styleFrom(
                      backgroundColor: Colors.white,
                      foregroundColor: Colors.green,
                      side: const BorderSide(color: Colors.green),
                    ),
                    onPressed: () {
                      _runClassificationMigration(context, storageService);
                    },
                  ),
                  // Test new home screen implementation

                ],
              ),
            ),
            const Divider(),
          ],

          // Navigation Settings
          Card(
            margin: const EdgeInsets.symmetric(horizontal: 16, vertical: 4),
            child: Consumer<NavigationSettingsService>(
              builder: (context, navSettings, child) {
                return ExpansionTile(
                  leading: Container(
                    padding: const EdgeInsets.all(8),
                    decoration: BoxDecoration(
                      color: Colors.blue.withValues(alpha: 0.1),
                      borderRadius: BorderRadius.circular(8),
                    ),
                    child: const Icon(Icons.navigation, color: Colors.blue),
                  ),
                  title: const Text(
                    'Navigation Settings',
                    style: TextStyle(fontWeight: FontWeight.w500),
                  ),
                  subtitle: const Text('Customize navigation behavior'),
                  children: [
                  Semantics(
                    label: 'Toggle bottom navigation bar',
                    child: AnimatedSettingsToggle(
                      title: 'Bottom Navigation',
                      subtitle: 'Show bottom navigation bar',
                      value: navSettings.bottomNavEnabled,
                      onChanged: (value) async {
                        await navSettings.setBottomNavEnabled(value);
                        if (mounted) {
                          ScaffoldMessenger.of(context).showSnackBar(
                            SnackBar(
                              content: Text('Bottom navigation ${value ? 'enabled' : 'disabled'}'),
                              duration: const Duration(seconds: 1),
                            ),
                          );
                        }
                      },
                    ),
                  ),
                  Semantics(
                    label: 'Toggle floating camera button',
                    child: SwitchListTile(
                      title: const Text('Camera Button (FAB)'),
                      subtitle: const Text('Show floating camera button'),
                      value: navSettings.fabEnabled,
                      onChanged: (value) async {
                        await navSettings.setFabEnabled(value);
                        if (mounted) {
                          ScaffoldMessenger.of(context).showSnackBar(
                            SnackBar(
                              content: Text('Camera button ${value ? 'enabled' : 'disabled'}'),
                              duration: const Duration(seconds: 1),
                            ),
                          );
                        }
                      },
                    ),
                  ),
                  ListTile(
                    title: const Text('Navigation Style'),
                    subtitle: Text('Current: ${navSettings.navigationStyle}'),
                    trailing: DropdownButton<String>(
                      value: navSettings.navigationStyle,
                      items: const [
                        DropdownMenuItem(
                          value: 'glassmorphism',
                          child: Text('Glassmorphism'),
                        ),
                        DropdownMenuItem(
                          value: 'material3',
                          child: Text('Material 3'),
                        ),
                        DropdownMenuItem(
                          value: 'floating',
                          child: Text('Floating'),
                        ),
                      ],
                      onChanged: (value) async {
                        if (value != null) {
                          await navSettings.setNavigationStyle(value);
                          if (mounted) {
                            ScaffoldMessenger.of(context).showSnackBar(
                              SnackBar(
                                content: Text('Navigation style changed to $value'),
                                duration: const Duration(seconds: 1),
                              ),
                            );
                          }
                        }
                      },
                    ),
                  ),
                ],
              );
            },
          ),
          ),

          const SizedBox(height: 8),

          // Theme Settings
          Card(
            margin: const EdgeInsets.symmetric(horizontal: 16, vertical: 4),
            child: ListTile(
              leading: Container(
                padding: const EdgeInsets.all(8),
                decoration: BoxDecoration(
                  color: Colors.purple.withValues(alpha: 0.1),
                  borderRadius: BorderRadius.circular(8),
                ),
                child: const Icon(Icons.palette, color: Colors.purple),
              ),
              title: const Text(
                'Theme Settings',
                style: TextStyle(fontWeight: FontWeight.w500),
              ),
              subtitle: const Text('Customize app appearance'),
              trailing: const Icon(Icons.chevron_right),
              onTap: () {
                Navigator.push(
                  context,
                  MaterialPageRoute(
                    builder: (context) => const ThemeSettingsScreen(),
                  ),
                );
              },
            ),
          ),

          // Notification Settings
          Card(
            margin: const EdgeInsets.symmetric(horizontal: 16, vertical: 4),
            child: ListTile(
              leading: Container(
                padding: const EdgeInsets.all(8),
                decoration: BoxDecoration(
                  color: Colors.orange.withValues(alpha: 0.1),
                  borderRadius: BorderRadius.circular(8),
                ),
                child: const Icon(Icons.notifications, color: Colors.orange),
              ),
              title: const Text(
                'Notification Settings',
                style: TextStyle(fontWeight: FontWeight.w500),
              ),
              subtitle: const Text('Manage your notifications'),
              trailing: const Icon(Icons.chevron_right),
              onTap: () {
                Navigator.push(
                  context,
                  MaterialPageRoute(
                    builder: (context) => const NotificationSettingsScreen(),
                  ),
                );
              },
            ),
          ),

          const SizedBox(height: 16),

          // Features Section Header
          Padding(
            padding: const EdgeInsets.fromLTRB(16, 0, 16, 8),
            child: Text(
              'Features & Tools',
              style: Theme.of(context).textTheme.titleMedium?.copyWith(
                fontWeight: FontWeight.bold,
                color: Theme.of(context).colorScheme.primary,
              ),
            ),
          ),

          // Navigation Styles Demo
          ListTile(
            leading: const Icon(Icons.navigation, color: Colors.blue),
            title: const Text('Navigation Styles'),
            subtitle: const Text('Try different navigation designs'),
            trailing: Container(
              padding: const EdgeInsets.symmetric(horizontal: 8, vertical: 4),
              decoration: BoxDecoration(
                color: Colors.blue.withValues(alpha: 0.1),
                borderRadius: BorderRadius.circular(12),
                border: Border.all(color: Colors.blue.withValues(alpha: 0.3)),
              ),
              child: const Text(
                'NEW',
                style: TextStyle(
                  fontSize: 12,
                  fontWeight: FontWeight.bold,
                  color: Colors.blue,
                ),
              ),
            ),
            onTap: () {
              Navigator.push(
                context,
                MaterialPageRoute(
                  builder: (context) => const NavigationDemoScreen(),
                ),
              );
            },
          ),
          const Divider(),

          // Modern UI Showcase
          ListTile(
            leading: const Icon(Icons.design_services, color: Colors.purple),
            title: const Text('Modern UI Components'),
            subtitle: const Text('Showcase of new design elements'),
            trailing: Container(
              padding: const EdgeInsets.symmetric(horizontal: 8, vertical: 4),
              decoration: BoxDecoration(
                color: Colors.purple.withValues(alpha: 0.1),
                borderRadius: BorderRadius.circular(12),
                border: Border.all(color: Colors.purple.withValues(alpha: 0.3)),
              ),
              child: const Text(
                'UPDATED',
                style: TextStyle(
                  fontSize: 12,
                  fontWeight: FontWeight.bold,
                  color: Colors.purple,
                ),
              ),
            ),
            onTap: () {
              Navigator.push(
                context,
                MaterialPageRoute(
                  builder: (context) => const ModernUIShowcaseScreen(),
                ),
              );
            },
          ),
          const Divider(),

          // Offline Mode
          ListTile(
            leading: const Icon(Icons.offline_bolt),
            title: const Text('Offline Mode'),
            subtitle: const Text('Classify items without internet'),
            trailing: _buildFeatureIndicator(
              context, 
              premiumService.isPremiumFeature('offline_mode')
            ),
            onTap: () {
              if (premiumService.isPremiumFeature('offline_mode')) {
                Navigator.push(
                  context,
                  MaterialPageRoute(
                    builder: (context) => const OfflineModeSettingsScreen(),
                  ),
                );
              } else {
                _showPremiumFeaturePrompt(context, 'Offline Mode');
              }
            },
          ),
          const Divider(),

          // Analytics
          ListTile(
            leading: const Icon(Icons.analytics),
            title: const Text('Analytics'),
            subtitle: const Text('View detailed insights'),
            trailing: _buildFeatureIndicator(
              context, 
              premiumService.isPremiumFeature('advanced_analytics')
            ),
            onTap: () {
              if (premiumService.isPremiumFeature('advanced_analytics')) {
                Navigator.push(
                  context, 
                  MaterialPageRoute(
                    builder: (context) => const WasteDashboardScreen(),
                  ),
                );
              } else {
                _showPremiumFeaturePrompt(context, 'Advanced Analytics');
              }
            },
          ),
          const Divider(),

          // Ad Settings
          ListTile(
            leading: const Icon(Icons.block),
            title: const Text('Ad Settings'),
            subtitle: premiumService.isPremiumFeature('remove_ads') 
                ? const Text('Ads are disabled')
                : const Text('Manage ad preferences'),
            trailing: _buildFeatureIndicator(
              context, 
              premiumService.isPremiumFeature('remove_ads')
            ),
            onTap: () {
              if (premiumService.isPremiumFeature('remove_ads')) {
                ScaffoldMessenger.of(context).showSnackBar(
                  const SnackBar(content: Text('Ads are currently disabled')),
                );
              } else {
                _showPremiumFeaturePrompt(context, 'Remove Ads');
              }
            },
          ),
          const Divider(),

          // Data Export
          ListTile(
            leading: const Icon(Icons.file_download),
            title: const Text('Export Data'),
            subtitle: const Text('Export your classification history'),
            trailing: _buildFeatureIndicator(
              context, 
              premiumService.isPremiumFeature('export_data')
            ),
            onTap: () {
              if (premiumService.isPremiumFeature('export_data')) {
                Navigator.push(
                  context,
                  MaterialPageRoute(
                    builder: (context) => const DataExportScreen(),
                  ),
                );
              } else {
                _showPremiumFeaturePrompt(context, 'Data Export');
              }
            },
          ),
          const Divider(),

          // Google Sync toggle
          Card(
            margin: const EdgeInsets.only(bottom: 16),
            child: Semantics(
              label: 'Toggle Google Cloud Sync',
              child: SwitchListTile(
                title: const Text('Google Cloud Sync'),
                subtitle: Text(
                  _isGoogleSyncEnabled
                      ? 'Classifications sync to cloud automatically'
                      : 'Classifications saved locally only',
                ),
                value: _isGoogleSyncEnabled,
                onChanged: (value) async {
                  await _toggleGoogleSync(value);
                },
                secondary: Icon(
                  _isGoogleSyncEnabled ? Icons.cloud_done : Icons.cloud_off,
                  color: _isGoogleSyncEnabled ? Colors.green : Colors.grey,
                ),
              ),
            ),
          ),
          
          // Feedback Settings
          Card(
            margin: const EdgeInsets.only(bottom: 16),
            child: ExpansionTile(
              leading: const Icon(Icons.feedback_outlined),
              title: const Text('Feedback Settings'),
              subtitle: const Text('Control when you can provide feedback'),
              children: [
                FutureBuilder<Map<String, dynamic>>(
                  future: Provider.of<StorageService>(context, listen: false).getSettings(),
                  builder: (context, snapshot) {
                    final settings = snapshot.data ?? {};
                    final allowHistoryFeedback = settings['allowHistoryFeedback'] ?? true;
                    final feedbackTimeframeDays = settings['feedbackTimeframeDays'] ?? 7;
                    
                    return Column(
                      children: [
                        Semantics(
                          label: 'Toggle feedback on recent history',
                          child: SwitchListTile(
                            title: const Text('Allow Feedback on Recent History'),
                            subtitle: Text(
                              allowHistoryFeedback
                                  ? 'Can provide feedback on recent classifications from history'
                                  : 'Can only provide feedback on new classifications',
                            ),
                            value: allowHistoryFeedback,
                            onChanged: (value) async {
                              await _toggleHistoryFeedback(value);
                              setState(() {}); // Trigger rebuild
                            },
                          ),
                        ),
                        if (allowHistoryFeedback) ...[
                          ListTile(
                            title: const Text('Feedback Timeframe'),
                            subtitle: Text('Can provide feedback on items from last $feedbackTimeframeDays days'),
                            trailing: DropdownButton<int>(
                              value: feedbackTimeframeDays,
                              items: const [
                                DropdownMenuItem(value: 1, child: Text('1 day')),
                                DropdownMenuItem(value: 3, child: Text('3 days')),
                                DropdownMenuItem(value: 7, child: Text('7 days')),
                                DropdownMenuItem(value: 14, child: Text('14 days')),
                                DropdownMenuItem(value: 30, child: Text('30 days')),
                              ],
                              onChanged: (value) async {
                                if (value != null) {
                                  await _updateFeedbackTimeframe(value);
                                  setState(() {}); // Trigger rebuild
                                }
                              },
                            ),
                          ),
                        ],
                        Padding(
                          padding: const EdgeInsets.all(16.0),
                          child: Text(
                            allowHistoryFeedback 
                                ? 'Perfect for scanning multiple items quickly and providing feedback later when you have more time!'
                                : 'Feedback is only available immediately after classification.',
                            style: TextStyle(
                              fontSize: 12,
                              color: Colors.grey.shade600,
                              fontStyle: FontStyle.italic,
                            ),
                          ),
                        ),
                      ],
                    );
                  },
                ),
              ],
            ),
          ),
          
          // Sync actions when Google sync is enabled
          if (_isGoogleSyncEnabled) ...[
            Card(
              margin: const EdgeInsets.only(bottom: 16),
              child: Column(
                children: [
                  if (_lastCloudSync != null)
                    ListTile(
                      leading: const Icon(Icons.cloud_done),
                      title: const Text('Last Cloud Sync'),
                      subtitle: Text(DateFormat.yMd().add_Hm().format(_lastCloudSync!)),
                    ),
                  ListTile(
                    leading: const Icon(Icons.cloud_upload),
                    title: const Text('Sync Local Data to Cloud'),
                    subtitle: const Text('Upload existing local classifications to cloud'),
                    trailing: const Icon(Icons.arrow_forward_ios),
                    onTap: _syncLocalDataToCloud,
                  ),
                  const Divider(height: 1),
                  ListTile(
                    leading: const Icon(Icons.cloud_download),
                    title: const Text('Force Download from Cloud'),
                    subtitle: const Text('Download latest data from cloud'),
                    trailing: const Icon(Icons.arrow_forward_ios),
                    onTap: _forceDownloadFromCloud,
                  ),
                ],
              ),
            ),
          ],

          const SizedBox(height: 16),

          // Data Management Section Header
          Padding(
            padding: const EdgeInsets.fromLTRB(16, 0, 16, 8),
            child: Text(
              'Data Management',
              style: Theme.of(context).textTheme.titleMedium?.copyWith(
                fontWeight: FontWeight.bold,
                color: Theme.of(context).colorScheme.primary,
              ),
            ),
          ),

          // Clear Data
          Card(
            margin: const EdgeInsets.symmetric(horizontal: 16, vertical: 4),
            child: ListTile(
              leading: Container(
                padding: const EdgeInsets.all(8),
                decoration: BoxDecoration(
                  color: Colors.red.withValues(alpha: 0.1),
                  borderRadius: BorderRadius.circular(8),
                ),
                child: const Icon(Icons.delete_forever, color: Colors.red),
              ),
              title: const Text(
                'Clear Data',
                style: TextStyle(
                  fontWeight: FontWeight.w500,
                  color: Colors.red,
                ),
              ),
              subtitle: const Text('Reset all app data (history, settings, preferences)'),
              trailing: const Icon(Icons.chevron_right, color: Colors.red),
              onTap: () {
              showDialog(
                context: context,
                builder: (context) => AlertDialog(
                  title: const Text('Clear Data'),
                  content: const Text(
                    'Are you sure you want to clear ALL your data including classification history, settings, and preferences? This action cannot be undone.',
                  ),
                  actions: [
                    TextButton(
                      onPressed: () => Navigator.pop(context),
                      child: const Text('Cancel'),
                    ),
                    TextButton(
                      onPressed: () async {
                        // Clear analytics data first
                        analyticsService.clearAnalyticsData();
                        
                        // Clear all user data (includes proper gamification reset)
                        await storageService.clearAllUserData();
                        
                        // Clear enhanced storage cache if available
                        if (storageService is EnhancedStorageService) {
                          storageService.clearCache();
                        }
                        
                        if (context.mounted) {
                          Navigator.pop(context);
                          ScaffoldMessenger.of(context).showSnackBar(
                            const SnackBar(content: Text('All data cleared successfully')),
                          );
                        }
                      },
                      child: const Text('Clear'),
                    ),
                  ],
                ),
              );
            },
          ),
          ),

          const SizedBox(height: 16),

          // Legal & Support Section Header
          Padding(
            padding: const EdgeInsets.fromLTRB(16, 0, 16, 8),
            child: Text(
              'Legal & Support',
              style: Theme.of(context).textTheme.titleMedium?.copyWith(
                fontWeight: FontWeight.bold,
                color: Theme.of(context).colorScheme.primary,
              ),
            ),
          ),

          // Legal Documents
          Card(
            margin: const EdgeInsets.symmetric(horizontal: 16, vertical: 4),
            child: ListTile(
              leading: Container(
                padding: const EdgeInsets.all(8),
                decoration: BoxDecoration(
                  color: Colors.brown.withValues(alpha: 0.1),
                  borderRadius: BorderRadius.circular(8),
                ),
                child: const Icon(Icons.gavel, color: Colors.brown),
              ),
              title: const Text(
                'Legal',
                style: TextStyle(fontWeight: FontWeight.w500),
              ),
              subtitle: const Text('Privacy Policy and Terms of Service'),
              trailing: const Icon(Icons.chevron_right),
              onTap: () {
              showModalBottomSheet(
                context: context,
                builder: (context) {
                  return SafeArea(
                    child: Column(
                      mainAxisSize: MainAxisSize.min,
                      children: [
                        ListTile(
                          leading: const Icon(Icons.privacy_tip),
                          title: const Text('Privacy Policy'),
                          onTap: () {
                            Navigator.pop(context);
                            Navigator.push(
                              context,
                              MaterialPageRoute(
                                builder: (context) => const LegalDocumentScreen(
                                  title: 'Privacy Policy',
                                  assetPath: 'assets/docs/privacy_policy.md',
                                ),
                              ),
                            );
                          },
                        ),
                        ListTile(
                          leading: const Icon(Icons.description),
                          title: const Text('Terms of Service'),
                          onTap: () {
                            Navigator.pop(context);
                            Navigator.push(
                              context,
                              MaterialPageRoute(
                                builder: (context) => const LegalDocumentScreen(
                                  title: 'Terms of Service',
                                  assetPath: 'assets/docs/terms_of_service.md',
                                ),
                              ),
                            );
                          },
                        ),
                      ],
                    ),
                  );
                },
              );
            },
          ),
          ),

          // About
          Card(
            margin: const EdgeInsets.symmetric(horizontal: 16, vertical: 4),
            child: ListTile(
              leading: Container(
                padding: const EdgeInsets.all(8),
                decoration: BoxDecoration(
                  color: Colors.blue.withValues(alpha: 0.1),
                  borderRadius: BorderRadius.circular(8),
                ),
                child: const Icon(Icons.info, color: Colors.blue),
              ),
              title: const Text(
                'About',
                style: TextStyle(fontWeight: FontWeight.w500),
              ),
              subtitle: const Text('App information and credits'),
              trailing: const Icon(Icons.chevron_right),
              onTap: () {
              showAboutDialog(
                context: context,
                applicationName: AppStrings.appName,
                applicationVersion: AppVersion.displayVersion,
                applicationIcon: const FlutterLogo(size: 64),
                children: [
                  const Text(
                    'Waste Segregation App helps you learn how to properly segregate waste using AI-powered image recognition.',
                  ),
                  const SizedBox(height: 16),
                  const Text(
                    '© 2024 Waste Segregation App. All rights reserved.',
                  ),
                  const SizedBox(height: 16),
                  Row(
                    mainAxisAlignment: MainAxisAlignment.center,
                    children: [
                      Flexible(
                        child: TextButton(
                          onPressed: () {
                            Navigator.pop(context);
                            Navigator.push(
                              context,
                              MaterialPageRoute(
                                builder: (context) => const LegalDocumentScreen(
                                  title: 'Privacy Policy',
                                  assetPath: 'assets/docs/privacy_policy.md',
                                ),
                              ),
                            );
                          },
                          child: const Text('Privacy Policy'),
                        ),
                      ),
                      const Text(' | '),
                      Flexible(
                        child: TextButton(
                          onPressed: () {
                            Navigator.pop(context);
                            Navigator.push(
                              context,
                              MaterialPageRoute(
                                builder: (context) => const LegalDocumentScreen(
                                  title: 'Terms of Service',
                                  assetPath: 'assets/docs/terms_of_service.md',
                                ),
                              ),
                            );
                          },
                          child: const Text('Terms of Service'),
                        ),
                      ),
                    ],
                  ),
                ],
              );
            },
          ),
          ),

          // Email Support
          Card(
            margin: const EdgeInsets.symmetric(horizontal: 16, vertical: 4),
            child: ListTile(
              leading: Container(
                padding: const EdgeInsets.all(8),
                decoration: BoxDecoration(
                  color: Colors.green.withValues(alpha: 0.1),
                  borderRadius: BorderRadius.circular(8),
                ),
                child: const Icon(Icons.email, color: Colors.green),
              ),
              title: const Text(
                'Contact Support',
                style: TextStyle(fontWeight: FontWeight.w500),
              ),
              subtitle: const Text('Get help via email'),
              trailing: const Icon(Icons.chevron_right),
              onTap: () => _contactSupport(context),
            ),
          ),

          // Bug Reporting
          Card(
            margin: const EdgeInsets.symmetric(horizontal: 16, vertical: 4),
            child: ListTile(
              leading: Container(
                padding: const EdgeInsets.all(8),
                decoration: BoxDecoration(
                  color: Colors.orange.withValues(alpha: 0.1),
                  borderRadius: BorderRadius.circular(8),
                ),
                child: const Icon(Icons.bug_report, color: Colors.orange),
              ),
              title: const Text(
                'Report a Bug',
                style: TextStyle(fontWeight: FontWeight.w500),
              ),
              subtitle: const Text('Help us improve the app'),
              trailing: const Icon(Icons.chevron_right),
              onTap: () => _reportBug(context),
            ),
          ),

          // Rate App
          Card(
            margin: const EdgeInsets.symmetric(horizontal: 16, vertical: 4),
            child: ListTile(
              leading: Container(
                padding: const EdgeInsets.all(8),
                decoration: BoxDecoration(
                  color: Colors.purple.withValues(alpha: 0.1),
                  borderRadius: BorderRadius.circular(8),
                ),
                child: const Icon(Icons.star_rate, color: Colors.purple),
              ),
              title: const Text(
                'Rate App',
                style: TextStyle(fontWeight: FontWeight.w500),
              ),
              subtitle: const Text('Rate us on the app store'),
              trailing: const Icon(Icons.chevron_right),
              onTap: () => _rateApp(context),
            ),
          ),

          const SizedBox(height: 16),
        ],
      ),
    );
  }

  // Handle account actions (sign in/sign out)
  Future<void> _handleAccountAction(
    BuildContext context, 
    bool isSignedIn, 
    GoogleDriveService googleDriveService,
  ) async {
    if (isSignedIn) {
      // Show sign out confirmation
      showDialog(
        context: context,
        builder: (context) => AlertDialog(
          title: const Text('Sign Out'),
          content: const Text(
            'Are you sure you want to sign out? You can sign back in anytime to sync your data.',
          ),
          actions: [
            TextButton(
              onPressed: () => Navigator.pop(context),
              child: const Text('Cancel'),
            ),
            TextButton(
              onPressed: () async {
                Navigator.pop(context); // Close dialog
                
                try {
                  // Show loading indicator
                  showDialog(
                    context: context,
                    barrierDismissible: false,
                    builder: (context) => const AlertDialog(
                      content: Row(
                        children: [
                          CircularProgressIndicator(),
                          SizedBox(width: 16),
                          Text('Signing out...'),
                        ],
                      ),
                    ),
                  );
                  
                  // Perform sign out
                  await googleDriveService.signOut();
                  
                  if (context.mounted) {
                    Navigator.pop(context); // Close loading dialog
                    
                    // Navigate back to auth screen
                    Navigator.pushAndRemoveUntil(
                      context,
                      MaterialPageRoute(builder: (context) => const AuthScreen()),
                      (route) => false,
                    );
                  }
                } catch (e) {
                  if (context.mounted) {
                    Navigator.pop(context); // Close loading dialog
                    ScaffoldMessenger.of(context).showSnackBar(
                      SnackBar(
                        content: Text('Error signing out: ${e.toString()}'),
                        backgroundColor: Colors.red,
                      ),
                    );
                  }
                }
              },
              child: const Text('Sign Out', style: TextStyle(color: Colors.red)),
            ),
          ],
        ),
      );
    } else {
      // Currently in guest mode, show sign in dialog
      showDialog(
        context: context,
        builder: (context) => AlertDialog(
          title: const Text('Switch to Google Account'),
          content: const Text(
            'You are currently using the app in guest mode. Would you like to sign in with your Google account to sync your data across devices?',
          ),
          actions: [
            TextButton(
              onPressed: () => Navigator.pop(context),
              child: const Text('Stay in Guest Mode'),
            ),
            ElevatedButton(
              onPressed: () {
                Navigator.pop(context); // Close dialog
                
                // Navigate to auth screen
                Navigator.pushAndRemoveUntil(
                  context,
                  MaterialPageRoute(builder: (context) => const AuthScreen()),
                  (route) => false,
                );
              },
              child: const Text('Sign In'),
            ),
          ],
        ),
      );
    }
  }

  // Show a premium feature prompt
  void _showPremiumFeaturePrompt(BuildContext context, String featureName) {
    showDialog(
      context: context,
      builder: (context) => AlertDialog(
        title: Text('Upgrade to Use $featureName'),
        content: Text(
          'This is a premium feature. Upgrade to premium to unlock $featureName and other premium features.',
        ),
        actions: [
          TextButton(
            onPressed: () => Navigator.pop(context),
            child: const Text('Not Now'),
          ),
          ElevatedButton(
            onPressed: () {
              Navigator.pop(context);
              Navigator.push(
                context,
                MaterialPageRoute(
                  builder: (context) => const PremiumFeaturesScreen(),
                ),
              );
            },
            child: const Text('See Premium Features'),
          ),
        ],
      ),
    );
  }

  // Build a feature indicator based on premium status
  Widget _buildFeatureIndicator(BuildContext context, bool isPremium) {
    if (isPremium) {
      return const Row(
        mainAxisSize: MainAxisSize.min,
        children: [
          Icon(Icons.check_circle, color: Colors.green, size: 16),
          SizedBox(width: 4),
          Text(
            'Enabled',
            style: TextStyle(color: Colors.green),
          ),
          SizedBox(width: 4),
          Icon(Icons.chevron_right),
        ],
      );
    } else {
      return const Row(
        mainAxisSize: MainAxisSize.min,
        children: [
          Icon(Icons.workspace_premium, color: Colors.amber, size: 16),
          SizedBox(width: 4),
          Flexible(
            child: Text(
              'Premium',
              style: TextStyle(color: Colors.amber),
              overflow: TextOverflow.ellipsis,
            ),
          ),
          SizedBox(width: 4),
          Icon(Icons.chevron_right),
        ],
      );
    }
  }

  // Contact Support via Email
  Future<void> _contactSupport(BuildContext context) async {
    try {
      final packageInfo = await PackageInfo.fromPlatform();
      final appVersion = packageInfo.version;
      final buildNumber = packageInfo.buildNumber;
      
      final subject = Uri.encodeComponent('Waste Segregation App - Support Request');
      final body = Uri.encodeComponent(
        'Hi Support Team,\n\n'
        'I need help with the Waste Segregation App.\n\n'
        'App Version: $appVersion ($buildNumber)\n'
        'Platform: ${Platform.operatingSystem}\n'
        'Device: ${Platform.operatingSystemVersion}\n\n'
        'Please describe your issue below:\n\n'
      );
      
      final emailUrl = 'mailto:support@wastewise.app?subject=$subject&body=$body';
      final uri = Uri.parse(emailUrl);
      
      if (await canLaunchUrl(uri)) {
        await launchUrl(uri);
      } else {
        if (context.mounted) {
          _showEmailFallback(context, 'support@wastewise.app');
        }
      }
    } catch (e) {
      if (context.mounted) {
        ScaffoldMessenger.of(context).showSnackBar(
          SnackBar(
            content: Text('Error opening email: ${e.toString()}'),
            backgroundColor: Colors.red,
          ),
        );
      }
    }
  }

  // Report a Bug
  Future<void> _reportBug(BuildContext context) async {
    try {
      final packageInfo = await PackageInfo.fromPlatform();
      final appVersion = packageInfo.version;
      final buildNumber = packageInfo.buildNumber;
      
      final subject = Uri.encodeComponent('Waste Segregation App - Bug Report');
      final body = Uri.encodeComponent(
        'Hi Development Team,\n\n'
        'I found a bug in the Waste Segregation App.\n\n'
        'App Version: $appVersion ($buildNumber)\n'
        'Platform: ${Platform.operatingSystem}\n'
        'Device: ${Platform.operatingSystemVersion}\n\n'
        'Bug Description:\n'
        '- What happened?\n'
        '- What did you expect to happen?\n'
        '- Steps to reproduce:\n'
        '  1. \n'
        '  2. \n'
        '  3. \n\n'
        'Additional Information:\n'
        '- Screenshots (if applicable): \n'
        '- Frequency: Always / Sometimes / Once\n\n'
      );
      
      final emailUrl = 'mailto:bugs@wastewise.app?subject=$subject&body=$body';
      final uri = Uri.parse(emailUrl);
      
      if (await canLaunchUrl(uri)) {
        await launchUrl(uri);
      } else {
        if (context.mounted) {
          _showEmailFallback(context, 'bugs@wastewise.app');
        }
      }
    } catch (e) {
      if (context.mounted) {
        ScaffoldMessenger.of(context).showSnackBar(
          SnackBar(
            content: Text('Error opening email: ${e.toString()}'),
            backgroundColor: Colors.red,
          ),
        );
      }
    }
  }

  // Rate the App
  Future<void> _rateApp(BuildContext context) async {
    try {
      String storeUrl;
      if (Platform.isIOS) {
        // Replace with actual App Store ID when published
        storeUrl = 'https://apps.apple.com/app/waste-segregation-app/id123456789';
      } else if (Platform.isAndroid) {
        // Replace with actual package name when published
        storeUrl = 'https://play.google.com/store/apps/details?id=com.wastewise.app';
      } else {
        // Fallback for other platforms
        storeUrl = 'https://wastewise.app';
      }
      
      final uri = Uri.parse(storeUrl);
      
      if (await canLaunchUrl(uri)) {
        await launchUrl(uri, mode: LaunchMode.externalApplication);
      } else {
        if (context.mounted) {
          ScaffoldMessenger.of(context).showSnackBar(
            const SnackBar(
              content: Text('Unable to open app store. Please search for "Waste Segregation App" in your app store.'),
              backgroundColor: Colors.orange,
            ),
          );
        }
      }
    } catch (e) {
      if (context.mounted) {
        ScaffoldMessenger.of(context).showSnackBar(
          SnackBar(
            content: Text('Error opening app store: ${e.toString()}'),
            backgroundColor: Colors.red,
          ),
        );
      }
    }
  }

  // Show email fallback when email client is not available
  void _showEmailFallback(BuildContext context, String email) {
    showDialog(
      context: context,
      builder: (context) => AlertDialog(
        title: const Text('Email Not Available'),
        content: Column(
          mainAxisSize: MainAxisSize.min,
          crossAxisAlignment: CrossAxisAlignment.start,
          children: [
            const Text('No email app found. Please send an email to:'),
            const SizedBox(height: 8),
            SelectableText(
              email,
              style: const TextStyle(
                fontWeight: FontWeight.bold,
                color: Colors.blue,
              ),
            ),
            const SizedBox(height: 16),
            Row(
              children: [
                Expanded(
                  child: ElevatedButton.icon(
                    onPressed: () {
                      Clipboard.setData(ClipboardData(text: email));
                      Navigator.pop(context);
                      ScaffoldMessenger.of(context).showSnackBar(
                        const SnackBar(content: Text('Email address copied to clipboard')),
                      );
                    },
                    icon: const Icon(Icons.copy),
                    label: const Text('Copy Email'),
                  ),
                ),
              ],
            ),
          ],
        ),
        actions: [
          TextButton(
            onPressed: () => Navigator.pop(context),
            child: const Text('Close'),
          ),
        ],
      ),
    );
  }

  Widget _buildTestModeFeature(
    BuildContext context,
    String title,
    String featureId,
    PremiumService premiumService,
  ) {
    final isEnabled = premiumService.isPremiumFeature(featureId);

    return Semantics(
      label: 'Toggle $title',
      child: SwitchListTile(
        title: Text(title),
        subtitle: Text(isEnabled ? 'Enabled' : 'Disabled'),
        value: isEnabled,
        activeColor: AppTheme.primaryColor,
        onChanged: (bool value) async {
          await premiumService.setPremiumFeature(featureId, value);
          if (context.mounted) {
            ScaffoldMessenger.of(context).showSnackBar(
              SnackBar(
                content: Text('$title ${value ? 'enabled' : 'disabled'}'),
                duration: const Duration(seconds: 1),
              ),
            );
          }
        },
      ),
    );
  }

  void _showFactoryResetDialog(
    BuildContext context,
    StorageService storageService,
    AnalyticsService analyticsService,
    PremiumService premiumService,
  ) {
    showDialog(
      context: context,
      builder: (context) => AlertDialog(
        title: const Row(
          children: [
            Icon(Icons.warning, color: Colors.red),
            SizedBox(width: 8),
            Text('Factory Reset'),
          ],
        ),
        content: const Column(
          mainAxisSize: MainAxisSize.min,
          crossAxisAlignment: CrossAxisAlignment.start,
          children: [
            Text(
              'This will completely reset the app to factory settings and delete ALL data:',
              style: TextStyle(fontWeight: FontWeight.bold),
            ),
            SizedBox(height: 12),
            Text('• All classification history'),
            Text('• All gamification progress (points, streaks, achievements)'),
            Text('• All user preferences and settings'),
            Text('• All cached data'),
            Text('• All premium feature settings'),
            SizedBox(height: 12),
            Text(
              'This action cannot be undone!',
              style: TextStyle(
                color: Colors.red,
                fontWeight: FontWeight.bold,
              ),
            ),
          ],
        ),
        actions: [
          TextButton(
            onPressed: () => Navigator.pop(context),
            child: const Text('Cancel'),
          ),
          ElevatedButton(
            style: ElevatedButton.styleFrom(
              backgroundColor: Colors.red,
              foregroundColor: Colors.white,
            ),
            onPressed: () async {
              final currentCapturedContext = context; // Capture context before async gap

              Navigator.pop(currentCapturedContext); // Close confirmation dialog

              // Show loading dialog
              showDialog(
                context: currentCapturedContext, // Use captured context
                barrierDismissible: false,
                builder: (BuildContext dialogContext) { // It's good practice to name this context differently
                  return const AlertDialog(
                    content: Row(
                      children: [
                        CircularProgressIndicator(),
                        SizedBox(width: 16),
                        Text('Resetting app to factory settings...'),
                      ],
                    ),
                  );
                },
              );

              String? snackBarMessage;
              Color? snackBarBackgroundColor;
              var success = false;

              try {
                // Clear all analytics data
                analyticsService.clearAnalyticsData();
                
                // Reset all premium features
                await premiumService.resetPremiumFeatures();
                
                // Clear all user data (includes gamification reset)
                await storageService.clearAllUserData();
                
                // Clear enhanced storage cache if available
                if (storageService is EnhancedStorageService) {
                  storageService.clearCache();
                }
                
                success = true;
                snackBarMessage = 'App has been reset to factory settings';
                snackBarBackgroundColor = Colors.green;

              } catch (e) {
                success = false;
                snackBarMessage = 'Error during factory reset: ${e.toString()}';
                snackBarBackgroundColor = Colors.red;
                debugPrint('Factory Reset Error: $e');
              } finally {
                // Pop the loading dialog. Uses currentCapturedContext's navigator.
                // This should happen regardless of success or failure of the try block.
                if (currentCapturedContext.mounted) {
                  Navigator.pop(currentCapturedContext); 
                } else {
                  // If the original context is unmounted, a root navigator pop might be needed
                  // For now, we assume the auth state change might have already rebuilt the tree.
                  // If the dialog is still stuck, a GlobalKey for the Navigator would be the next step.
                  debugPrint('SettingsScreen context was unmounted before trying to pop loading dialog.');
                }

                if (snackBarMessage != null) {
                  // Check mounted status again before showing SnackBar, as state might have changed
                  if (currentCapturedContext.mounted) {
                     ScaffoldMessenger.of(currentCapturedContext).showSnackBar(
                      SnackBar(
                        content: Text(snackBarMessage),
                        backgroundColor: snackBarBackgroundColor,
                        duration: const Duration(seconds: 3),
                      ),
                    );
                  } else {
                     debugPrint('SettingsScreen context unmounted, cannot show SnackBar: $snackBarMessage');
                  }
                }
                
                // After everything, if successful, navigate to AuthScreen
                // Check mounted status before navigation as well
                if (success && currentCapturedContext.mounted) {
                  Navigator.of(currentCapturedContext).pushAndRemoveUntil(
                    MaterialPageRoute(builder: (_) => const AuthScreen()),
                    (Route<dynamic> route) => false,
                  );
                } else if (!success && currentCapturedContext.mounted) {
                  // Stay on settings or current screen if reset failed and screen is still mounted
                  debugPrint('Factory reset failed, staying on current screen.');
                } else if (!currentCapturedContext.mounted) {
                  // If not mounted, assume an auth state listener has already handled navigation
                  debugPrint('SettingsScreen context unmounted, assuming navigation handled by auth listener.');
                }
              }
            },
            child: const Text('FACTORY RESET'),
          ),
        ],
      ),
    );
  }

  Future<void> _loadGoogleSyncSetting() async {
    try {
      final storageService = Provider.of<StorageService>(context, listen: false);
      final settings = await storageService.getSettings();
      final lastSync = await storageService.getLastCloudSync();
      setState(() {
        _isGoogleSyncEnabled = settings['isGoogleSyncEnabled'] ?? false;
        _lastCloudSync = lastSync;
      });
    } catch (e) {
      debugPrint('Error loading Google sync setting: $e');
    }
  }

  Future<void> _toggleGoogleSync(bool value) async {
    try {
      final storageService = Provider.of<StorageService>(context, listen: false);
      final cloudStorageService = Provider.of<CloudStorageService>(context, listen: false);
      
      // Update the setting
      final currentSettings = await storageService.getSettings();
      await storageService.saveSettings(
        isDarkMode: currentSettings['isDarkMode'] ?? false,
        isGoogleSyncEnabled: value,
      );
      
      setState(() {
        _isGoogleSyncEnabled = value;
      });
      
      if (value) {
        // When enabling sync, offer to upload existing data
        _showSyncEnableDialog(cloudStorageService);
      } else {
        ScaffoldMessenger.of(context).showSnackBar(
          const SnackBar(
            content: Text('Google sync disabled. Future classifications will be saved locally only.'),
          ),
        );
      }
    } catch (e) {
      ScaffoldMessenger.of(context).showSnackBar(
        SnackBar(content: Text('Failed to toggle Google sync: $e')),
      );
    }
  }

  void _showSyncEnableDialog(CloudStorageService cloudStorageService) {
    showDialog(
      context: context,
      builder: (context) => AlertDialog(
        title: const Text('Google Sync Enabled'),
        content: const Column(
          mainAxisSize: MainAxisSize.min,
          crossAxisAlignment: CrossAxisAlignment.start,
          children: [
            Text('Google sync is now enabled!'),
            SizedBox(height: 16),
            Text('Would you like to upload your existing local classifications to the cloud?'),
            SizedBox(height: 8),
            Text('This will make them available across all your devices.'),
          ],
        ),
        actions: [
          TextButton(
            onPressed: () => Navigator.pop(context),
            child: const Text('Skip'),
          ),
          ElevatedButton(
            onPressed: () {
              Navigator.pop(context);
              _syncLocalDataToCloud();
            },
            child: const Text('Upload Now'),
          ),
        ],
      ),
    );
  }

  Future<void> _syncLocalDataToCloud() async {
    try {
      // Show loading dialog
      showDialog(
        context: context,
        barrierDismissible: false,
        builder: (context) => const AlertDialog(
          content: Column(
            mainAxisSize: MainAxisSize.min,
            children: [
              CircularProgressIndicator(),
              SizedBox(height: 16),
              Text('Syncing data to cloud...'),
            ],
          ),
        ),
      );

      final cloudStorageService = Provider.of<CloudStorageService>(context, listen: false);
      final syncedCount = await cloudStorageService.syncAllLocalClassificationsToCloud();

      if (syncedCount > 0) {
        final storageService = Provider.of<StorageService>(context, listen: false);
        final lastSync = await storageService.getLastCloudSync();
        setState(() {
          _lastCloudSync = lastSync;
        });
      }
      
      if (mounted) {
        Navigator.pop(context); // Close loading dialog

        if (syncedCount > 0) {
          ScaffoldMessenger.of(context).showSnackBar(
            SnackBar(
              content: Row(
                children: [
                  const Icon(Icons.cloud_done, color: Colors.white),
                  const SizedBox(width: 8),
                  Text('Successfully synced $syncedCount classifications to cloud!'),
                ],
              ),
              backgroundColor: Colors.green,
            ),
          );
        } else {
          ScaffoldMessenger.of(context).showSnackBar(
            const SnackBar(content: Text('No classifications were synced.')),
          );
        }
      }
    } catch (e) {
      if (mounted) {
        Navigator.pop(context); // Close loading dialog
        ScaffoldMessenger.of(context).showSnackBar(
          SnackBar(content: Text('Sync failed: $e')),
        );
      }
    }
  }

  Future<void> _forceDownloadFromCloud() async {
    try {
      // Show loading dialog
      showDialog(
        context: context,
        barrierDismissible: false,
        builder: (context) => const AlertDialog(
          content: Column(
            mainAxisSize: MainAxisSize.min,
            children: [
              CircularProgressIndicator(),
              SizedBox(height: 16),
              Text('Downloading from cloud...'),
            ],
          ),
        ),
      );

      final cloudStorageService = Provider.of<CloudStorageService>(context, listen: false);
      final downloadedCount = await cloudStorageService.syncCloudToLocal();
      
      if (mounted) {
        Navigator.pop(context); // Close loading dialog
        
        if (downloadedCount > 0) {
          ScaffoldMessenger.of(context).showSnackBar(
            SnackBar(
              content: Row(
                children: [
                  const Icon(Icons.cloud_download, color: Colors.white),
                  const SizedBox(width: 8),
                  Text('Downloaded $downloadedCount classifications from cloud!'),
                ],
              ),
              backgroundColor: Colors.green,
            ),
          );
        } else {
          ScaffoldMessenger.of(context).showSnackBar(
            const SnackBar(content: Text('No classifications were downloaded.')),
          );
        }
      }
    } catch (e) {
      if (mounted) {
        Navigator.pop(context); // Close loading dialog
        ScaffoldMessenger.of(context).showSnackBar(
          SnackBar(content: Text('Download failed: $e')),
        );
      }
    }
  }

  Future<void> _toggleHistoryFeedback(bool value) async {
    try {
      final storageService = Provider.of<StorageService>(context, listen: false);
      final settings = await storageService.getSettings();
      await storageService.saveSettings(
        isDarkMode: settings['isDarkMode'] ?? false,
        isGoogleSyncEnabled: settings['isGoogleSyncEnabled'] ?? false,
        allowHistoryFeedback: value,
      );
      setState(() {});
    } catch (e) {
      ScaffoldMessenger.of(context).showSnackBar(
        SnackBar(content: Text('Failed to toggle history feedback: $e')),
      );
    }
  }

  Future<void> _updateFeedbackTimeframe(int value) async {
    try {
      final storageService = Provider.of<StorageService>(context, listen: false);
      final settings = await storageService.getSettings();
      await storageService.saveSettings(
        isDarkMode: settings['isDarkMode'] ?? false,
        isGoogleSyncEnabled: settings['isGoogleSyncEnabled'] ?? false,
        allowHistoryFeedback: settings['allowHistoryFeedback'] ?? true,
        feedbackTimeframeDays: value,
      );
      setState(() {});
    } catch (e) {
      ScaffoldMessenger.of(context).showSnackBar(
        SnackBar(content: Text('Failed to update feedback timeframe: $e')),
      );
    }
  }

  void _showFirebaseCleanupDialog(BuildContext context) {
    showDialog(
      context: context,
      builder: (context) => AlertDialog(
        title: const Row(
          children: [
            Icon(Icons.warning, color: Colors.red),
            SizedBox(width: 8),
            Expanded(
              child: Text('Clear Firebase Data'),
            ),
          ],
        ),
        content: const Column(
          mainAxisSize: MainAxisSize.min,
          crossAxisAlignment: CrossAxisAlignment.start,
          children: [
            Text(
              'This will delete ALL Firebase data to simulate a fresh install:',
              style: TextStyle(fontWeight: FontWeight.bold),
            ),
            SizedBox(height: 8),
            Text('• All user data and classifications'),
            Text('• Community feed and stats'),
            Text('• Family data and invitations'),
            Text('• Analytics and achievements'),
            SizedBox(height: 8),
            Text(
              'This action cannot be undone and is only for testing purposes.',
              style: TextStyle(color: Colors.red, fontWeight: FontWeight.bold),
            ),
          ],
        ),
        actions: [
          TextButton(
            onPressed: () => Navigator.pop(context),
            child: const Text('Cancel'),
          ),
          ElevatedButton(
            style: ElevatedButton.styleFrom(
              backgroundColor: Colors.red,
              foregroundColor: Colors.white,
            ),
            onPressed: () async {
              Navigator.pop(context);
              
              // Show loading dialog with cancel button
              bool isCancelled = false;
              showDialog(
                context: context,
                barrierDismissible: false,
                builder: (context) => AlertDialog(
                  content: const Row(
                    children: [
                      CircularProgressIndicator(),
                      SizedBox(width: 16),
                      Expanded(child: Text('Clearing Firebase data...')),
                    ],
                  ),
                  actions: [
                    TextButton(
                      onPressed: () {
                        isCancelled = true;
                        Navigator.pop(context);
                      },
                      child: const Text('Cancel'),
                    ),
                  ],
                ),
              );
              
              try {
                final cleanupService = FirebaseCleanupService();
                await cleanupService.clearAllDataForFreshInstall();
                
                if (context.mounted && !isCancelled) {
                  Navigator.pop(context); // Close loading dialog
                  
                  // Show detailed success message
                  ScaffoldMessenger.of(context).showSnackBar(
                    const SnackBar(
                      content: Text('✅ Firebase data cleared successfully!\n'
                                   'Check console logs for detailed verification results.\n'
                                   'App will restart to fresh state.'),
                      backgroundColor: Colors.green,
                      duration: Duration(seconds: 5),
                    ),
                  );
                  
                  // Add a small delay to let user see the message
                  await Future.delayed(const Duration(milliseconds: 2000));
                  
                  // Navigate to auth screen for fresh start
                  if (context.mounted) {
                    Navigator.of(context).pushAndRemoveUntil(
                      MaterialPageRoute(builder: (_) => const AuthScreen()),
                      (Route<dynamic> route) => false,
                    );
                  }
                }
              } catch (e) {
<<<<<<< HEAD
=======
                debugPrint('❌ Firebase cleanup failed: $e');
>>>>>>> 852a5e06
                if (context.mounted && !isCancelled) {
                  Navigator.pop(context); // Close loading dialog
                  ScaffoldMessenger.of(context).showSnackBar(
                    SnackBar(
                      content: Text('❌ Error clearing Firebase data:\n$e\n\n'
                                   'Check console logs for details. '
                                   'You may need to manually clear app data.'),
                      backgroundColor: Colors.red,
                      duration: const Duration(seconds: 8),
                    ),
                  );
                }
              }
            },
            child: const Text('CLEAR ALL DATA'),
          ),
        ],
      ),
    );
  }

  Future<void> _runClassificationMigration(BuildContext context, StorageService storageService) async {
    try {
      // Show loading dialog
      showDialog(
        context: context,
        barrierDismissible: false,
        builder: (context) => const AlertDialog(
          content: Column(
            mainAxisSize: MainAxisSize.min,
            children: [
              CircularProgressIndicator(),
              SizedBox(height: 16),
              Text('Migrating old classifications...'),
              SizedBox(height: 8),
              Text('This may take a few moments.', style: TextStyle(fontSize: 12, color: Colors.grey)),
            ],
          ),
        ),
      );

      // Run the migration
      await storageService.migrateOldClassifications();
      
      if (mounted) {
        Navigator.pop(context); // Close loading dialog
        
        ScaffoldMessenger.of(context).showSnackBar(
          const SnackBar(
            content: Row(
              children: [
                Icon(Icons.check_circle, color: Colors.white),
                SizedBox(width: 8),
                Expanded(
                  child: Text('Classification migration completed! Check console for detailed results.'),
                ),
              ],
            ),
            backgroundColor: Colors.green,
          ),
        );
      }
    } catch (e) {
      if (mounted) {
        Navigator.pop(context); // Close loading dialog
        ScaffoldMessenger.of(context).showSnackBar(
          SnackBar(
            content: Row(
              children: [
                const Icon(Icons.error, color: Colors.white),
                const SizedBox(width: 8),
                Expanded(child: Text('Migration failed: $e')),
              ],
            ),
            backgroundColor: Colors.red,
          ),
        );
      }
    }
  }
}<|MERGE_RESOLUTION|>--- conflicted
+++ resolved
@@ -1969,10 +1969,7 @@
                   }
                 }
               } catch (e) {
-<<<<<<< HEAD
-=======
                 debugPrint('❌ Firebase cleanup failed: $e');
->>>>>>> 852a5e06
                 if (context.mounted && !isCancelled) {
                   Navigator.pop(context); // Close loading dialog
                   ScaffoldMessenger.of(context).showSnackBar(
